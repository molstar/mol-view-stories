name: API CI/CD Pipeline

on:
  push:
    branches: [ main ]
    paths:
      - 'api/Dockerfile'
      - 'api/app.py'
      - 'api/auth.py'
      - 'api/config.py'
      - 'api/schemas.py'
      - 'api/error_handlers.py'
      - 'api/utils.py'
      - 'api/routes/**'
      - 'api/storage/**'
      - 'api/requirements.txt'
      - '.github/workflows/ci-cd.yml'
      - 'api/deploy-dev.yaml'
  pull_request:
    branches: [ main ]
    paths:
      - 'api/Dockerfile'
      - 'api/app.py'
      - 'api/auth.py'
      - 'api/config.py'
      - 'api/schemas.py'
      - 'api/error_handlers.py'
      - 'api/utils.py'
      - 'api/routes/**'
      - 'api/storage/**'
      - 'api/requirements.txt'
      - '.github/workflows/ci-cd.yml'
      - 'api/deploy-dev.yaml'

env:
  REGISTRY: cerit.io
  IMAGE_NAME: mol-view-stories/mvs-api
  # Original: molstar/mol-view-stories (requires molstar project to exist)
  # IMAGE_NAME: molstar/mol-view-stories

jobs:
  build-and-test:
    runs-on: ubuntu-latest
    outputs:
      image_digest: ${{ steps.build_and_push.outputs.digest }}
    
    steps:
    - name: Checkout repository
      uses: actions/checkout@v4

    - name: Set up Python
      uses: actions/setup-python@v4
      with:
        python-version: '3.10'

    - name: Install dependencies
      run: |
        python -m pip install --upgrade pip
        pip install -r api/requirements.txt

    - name: Run tests (if you have them)
      run: |
        # Add your test commands here
        echo "Running tests..."
        # python -m pytest tests/

    - name: Set up Docker Buildx
      uses: docker/setup-buildx-action@v3

    - name: Log in to Container Registry
      uses: docker/login-action@v3
      with:
        registry: ${{ env.REGISTRY }}
        username: ${{ secrets.CERIT_REGISTRY_USERNAME }}
        password: ${{ secrets.CERIT_REGISTRY_PASSWORD }}

    - name: Test Docker login
      run: |
        echo "=== Testing Docker login ==="
        echo "Testing docker login to ${{ env.REGISTRY }}"
        
        if docker login ${{ env.REGISTRY }} -u "${{ secrets.CERIT_REGISTRY_USERNAME }}" -p "${{ secrets.CERIT_REGISTRY_PASSWORD }}" 2>&1 | grep -q "Login Succeeded"; then
          echo "✓ Docker login successful"
        else
          echo "✗ Docker login failed"
          exit 1
        fi

    - name: Prepare Docker tag
      id: docker-tag
      run: |
        # Sanitize ref name for Docker tag (replace invalid characters with dashes)
        DOCKER_TAG=$(echo "${{ github.ref_name }}" | sed 's/[^a-zA-Z0-9._-]/-/g')
        echo "docker_tag=$DOCKER_TAG" >> $GITHUB_OUTPUT
        echo "Original ref: ${{ github.ref_name }}"
        echo "Docker tag: $DOCKER_TAG"

    - name: Build and push Docker image
      id: build_and_push
      uses: docker/build-push-action@v5
      with:
        context: ./api
        push: true
        tags: |
          ${{ env.REGISTRY }}/${{ env.IMAGE_NAME }}:latest
<<<<<<< HEAD
          ${{ env.REGISTRY }}/${{ env.IMAGE_NAME }}:${{ github.ref_name }}
=======
          ${{ env.REGISTRY }}/${{ env.IMAGE_NAME }}:${{ steps.docker-tag.outputs.docker_tag }}
>>>>>>> e667afa5
        platforms: linux/amd64
        cache-from: type=gha
        cache-to: type=gha,mode=max

    - name: Verify pushed image
      run: |
        echo "Pushed digest: ${{ steps.build_and_push.outputs.digest }}"
        docker pull ${{ env.REGISTRY }}/${{ env.IMAGE_NAME }}@${{ steps.build_and_push.outputs.digest }}

    - name: PR Check Summary
      if: github.event_name == 'pull_request'
      run: |
        echo "## API PR Check Summary" >> $GITHUB_STEP_SUMMARY
        echo "- **PR Number**: #${{ github.event.number }}" >> $GITHUB_STEP_SUMMARY
        echo "- **Branch**: ${{ github.head_ref }}" >> $GITHUB_STEP_SUMMARY
        echo "- **Status**: ✅ All checks passed" >> $GITHUB_STEP_SUMMARY
        echo "- **Tests**: ✅ Passed" >> $GITHUB_STEP_SUMMARY
        echo "- **Docker Build & Push**: ✅ Passed" >> $GITHUB_STEP_SUMMARY
<<<<<<< HEAD
        echo "- **Image Tags**: ${{ github.ref_name }}, latest" >> $GITHUB_STEP_SUMMARY
=======
        echo "- **Image Tags**: ${{ steps.docker-tag.outputs.docker_tag }}, latest" >> $GITHUB_STEP_SUMMARY
>>>>>>> e667afa5
        echo "- **Registry**: ${{ env.REGISTRY }}/${{ env.IMAGE_NAME }}" >> $GITHUB_STEP_SUMMARY
        echo "- **Deployment**: ⏸️ Will deploy to development on merge" >> $GITHUB_STEP_SUMMARY
        echo "- **Ready for merge**: ✅ Yes" >> $GITHUB_STEP_SUMMARY

  deploy-dev:
    needs: build-and-test
    runs-on: ubuntu-latest
    if: github.ref == 'refs/heads/main' || github.ref == 'refs/heads/develop'
    
    steps:
    - name: Checkout repository
      uses: actions/checkout@v4

    - name: Set up kubectl
      uses: azure/setup-kubectl@v3
      with:
        version: 'latest'

    - name: Configure kubectl
      run: |
        KCONF='${{ secrets.K8S_CONTEXT }}'
        if echo "$KCONF" | base64 -d >/dev/null 2>&1; then
          echo "Detected base64-encoded kubeconfig"
          echo "$KCONF" | base64 -d > kubeconfig.yaml
        else
          echo "Using raw kubeconfig"
          printf "%s" "$KCONF" > kubeconfig.yaml
        fi
        echo "KUBECONFIG=$PWD/kubeconfig.yaml" >> "$GITHUB_ENV"

    - name: Deploy to development
      run: |
        export KUBECONFIG=kubeconfig.yaml
        
        # Set image tag based on branch
        if [[ "${{ github.ref }}" == "refs/heads/main" ]]; then
          IMAGE_TAG="latest"
        else
          # Use sanitized tag name (replace invalid characters with dashes)
          IMAGE_TAG=$(echo "${{ github.ref_name }}" | sed 's/[^a-zA-Z0-9._-]/-/g')
        fi
        
        # Use digest for branches
        IMAGE_DIGEST='${{ needs.build-and-test.outputs.image_digest }}'
        IMAGE_REF="${{ env.REGISTRY }}/${{ env.IMAGE_NAME }}@${IMAGE_DIGEST}"

        # Check if development deployment exists
        if kubectl get deployment/mol-view-stories-dev-api -n mol-view-stories-ns >/dev/null 2>&1; then
          echo "Development API deployment exists, updating image..."
          # Update deployment with new image
          kubectl set image deployment/mol-view-stories-dev-api \
            mol-view-stories-dev-api-container=${IMAGE_REF} \
            -n mol-view-stories-ns
          
          # Set MinIO environment variables for development
          echo "Setting MinIO environment variables for development..."
          kubectl set env deployment/mol-view-stories-dev-api \
            -n mol-view-stories-ns \
            -c mol-view-stories-dev-api-container \
            MINIO_ENDPOINT="https://s3-mol-view-stories-s3-dev-mol-view-stories-ns.dyn.cloud.e-infra.cz/" \
            MINIO_ACCESS_KEY="${{ secrets.MINIO_DEV_USERNAME }}" \
            MINIO_SECRET_KEY="${{ secrets.MINIO_DEV_PASSWORD }}" \
            MINIO_BUCKET="root"
          
          # Force restart deployment to ensure new configuration is applied
          kubectl rollout restart deployment/mol-view-stories-dev-api -n mol-view-stories-ns
          
          # Wait for rollout to complete
          kubectl rollout status deployment/mol-view-stories-dev-api -n mol-view-stories-ns --timeout=300s
        else
          echo "Development API deployment does not exist, creating new development deployment..."
          # Create a new development deployment
          kubectl apply -f api/deploy-dev.yaml 
          
          # Force image to the digest we just built
          kubectl set image deployment/mol-view-stories-dev-api \
            mol-view-stories-dev-api-container=${IMAGE_REF} \
            -n mol-view-stories-ns

          # Set MinIO environment variables for development
          echo "Setting MinIO environment variables for development..."
          kubectl set env deployment/mol-view-stories-dev-api \
            -n mol-view-stories-ns \
            -c mol-view-stories-dev-api-container \
            MINIO_ENDPOINT="${{ secrets.MINIO_DEV_URL }}" \
            MINIO_ACCESS_KEY="${{ secrets.MINIO_DEV_USERNAME }}" \
            MINIO_SECRET_KEY="${{ secrets.MINIO_DEV_PASSWORD }}" \
            MINIO_BUCKET="root"
          
          # Wait for rollout to complete
          kubectl rollout status deployment/mol-view-stories-dev-api -n mol-view-stories-ns --timeout=300s
        fi
        
        echo "✓ Development API deployment completed successfully"

    - name: Health check
      run: |
        export KUBECONFIG=kubeconfig.yaml
        # Wait for the deployment to be ready
        kubectl wait --for=condition=available deployment/mol-view-stories-dev-api -n mol-view-stories-ns --timeout=300s
        
        # Get the current pod name and wait for it to be ready
        POD_NAME=$(kubectl get pods -n mol-view-stories-ns -l app=mol-view-stories-dev-api -o jsonpath='{.items[0].metadata.name}')
        echo "Waiting for pod: $POD_NAME"
        kubectl wait --for=condition=ready pod/$POD_NAME -n mol-view-stories-ns --timeout=300s

    - name: Verify deployment
      run: |
        export KUBECONFIG=kubeconfig.yaml
        kubectl get pods -n mol-view-stories-ns -l app=mol-view-stories-dev-api
        kubectl get services -n mol-view-stories-ns -l app=mol-view-stories-dev-api
        kubectl get ingress -n mol-view-stories-ns -l app=mol-view-stories-dev-api

    - name: Deployment summary
      run: |
        echo "## API Development Deployment Summary" >> $GITHUB_STEP_SUMMARY
        echo "- **Branch**: ${{ github.ref_name }}" >> $GITHUB_STEP_SUMMARY
        echo "- **Registry**: ${{ env.REGISTRY }}/${{ env.IMAGE_NAME }}" >> $GITHUB_STEP_SUMMARY
        echo "- **Image Digest**: ${{ needs.build-and-test.outputs.image_digest }}" >> $GITHUB_STEP_SUMMARY
        echo "- **Deployment Time**: $(date)" >> $GITHUB_STEP_SUMMARY
        echo "- **Status**: ✅ Successfully deployed to development" >> $GITHUB_STEP_SUMMARY
        echo "- **URL**: https://mol-view-stories-api-dev.dyn.cloud.e-infra.cz" >> $GITHUB_STEP_SUMMARY <|MERGE_RESOLUTION|>--- conflicted
+++ resolved
@@ -1,255 +1,247 @@
-name: API CI/CD Pipeline
-
-on:
-  push:
-    branches: [ main ]
-    paths:
-      - 'api/Dockerfile'
-      - 'api/app.py'
-      - 'api/auth.py'
-      - 'api/config.py'
-      - 'api/schemas.py'
-      - 'api/error_handlers.py'
-      - 'api/utils.py'
-      - 'api/routes/**'
-      - 'api/storage/**'
-      - 'api/requirements.txt'
-      - '.github/workflows/ci-cd.yml'
-      - 'api/deploy-dev.yaml'
-  pull_request:
-    branches: [ main ]
-    paths:
-      - 'api/Dockerfile'
-      - 'api/app.py'
-      - 'api/auth.py'
-      - 'api/config.py'
-      - 'api/schemas.py'
-      - 'api/error_handlers.py'
-      - 'api/utils.py'
-      - 'api/routes/**'
-      - 'api/storage/**'
-      - 'api/requirements.txt'
-      - '.github/workflows/ci-cd.yml'
-      - 'api/deploy-dev.yaml'
-
-env:
-  REGISTRY: cerit.io
-  IMAGE_NAME: mol-view-stories/mvs-api
-  # Original: molstar/mol-view-stories (requires molstar project to exist)
-  # IMAGE_NAME: molstar/mol-view-stories
-
-jobs:
-  build-and-test:
-    runs-on: ubuntu-latest
-    outputs:
-      image_digest: ${{ steps.build_and_push.outputs.digest }}
-    
-    steps:
-    - name: Checkout repository
-      uses: actions/checkout@v4
-
-    - name: Set up Python
-      uses: actions/setup-python@v4
-      with:
-        python-version: '3.10'
-
-    - name: Install dependencies
-      run: |
-        python -m pip install --upgrade pip
-        pip install -r api/requirements.txt
-
-    - name: Run tests (if you have them)
-      run: |
-        # Add your test commands here
-        echo "Running tests..."
-        # python -m pytest tests/
-
-    - name: Set up Docker Buildx
-      uses: docker/setup-buildx-action@v3
-
-    - name: Log in to Container Registry
-      uses: docker/login-action@v3
-      with:
-        registry: ${{ env.REGISTRY }}
-        username: ${{ secrets.CERIT_REGISTRY_USERNAME }}
-        password: ${{ secrets.CERIT_REGISTRY_PASSWORD }}
-
-    - name: Test Docker login
-      run: |
-        echo "=== Testing Docker login ==="
-        echo "Testing docker login to ${{ env.REGISTRY }}"
-        
-        if docker login ${{ env.REGISTRY }} -u "${{ secrets.CERIT_REGISTRY_USERNAME }}" -p "${{ secrets.CERIT_REGISTRY_PASSWORD }}" 2>&1 | grep -q "Login Succeeded"; then
-          echo "✓ Docker login successful"
-        else
-          echo "✗ Docker login failed"
-          exit 1
-        fi
-
-    - name: Prepare Docker tag
-      id: docker-tag
-      run: |
-        # Sanitize ref name for Docker tag (replace invalid characters with dashes)
-        DOCKER_TAG=$(echo "${{ github.ref_name }}" | sed 's/[^a-zA-Z0-9._-]/-/g')
-        echo "docker_tag=$DOCKER_TAG" >> $GITHUB_OUTPUT
-        echo "Original ref: ${{ github.ref_name }}"
-        echo "Docker tag: $DOCKER_TAG"
-
-    - name: Build and push Docker image
-      id: build_and_push
-      uses: docker/build-push-action@v5
-      with:
-        context: ./api
-        push: true
-        tags: |
-          ${{ env.REGISTRY }}/${{ env.IMAGE_NAME }}:latest
-<<<<<<< HEAD
-          ${{ env.REGISTRY }}/${{ env.IMAGE_NAME }}:${{ github.ref_name }}
-=======
-          ${{ env.REGISTRY }}/${{ env.IMAGE_NAME }}:${{ steps.docker-tag.outputs.docker_tag }}
->>>>>>> e667afa5
-        platforms: linux/amd64
-        cache-from: type=gha
-        cache-to: type=gha,mode=max
-
-    - name: Verify pushed image
-      run: |
-        echo "Pushed digest: ${{ steps.build_and_push.outputs.digest }}"
-        docker pull ${{ env.REGISTRY }}/${{ env.IMAGE_NAME }}@${{ steps.build_and_push.outputs.digest }}
-
-    - name: PR Check Summary
-      if: github.event_name == 'pull_request'
-      run: |
-        echo "## API PR Check Summary" >> $GITHUB_STEP_SUMMARY
-        echo "- **PR Number**: #${{ github.event.number }}" >> $GITHUB_STEP_SUMMARY
-        echo "- **Branch**: ${{ github.head_ref }}" >> $GITHUB_STEP_SUMMARY
-        echo "- **Status**: ✅ All checks passed" >> $GITHUB_STEP_SUMMARY
-        echo "- **Tests**: ✅ Passed" >> $GITHUB_STEP_SUMMARY
-        echo "- **Docker Build & Push**: ✅ Passed" >> $GITHUB_STEP_SUMMARY
-<<<<<<< HEAD
-        echo "- **Image Tags**: ${{ github.ref_name }}, latest" >> $GITHUB_STEP_SUMMARY
-=======
-        echo "- **Image Tags**: ${{ steps.docker-tag.outputs.docker_tag }}, latest" >> $GITHUB_STEP_SUMMARY
->>>>>>> e667afa5
-        echo "- **Registry**: ${{ env.REGISTRY }}/${{ env.IMAGE_NAME }}" >> $GITHUB_STEP_SUMMARY
-        echo "- **Deployment**: ⏸️ Will deploy to development on merge" >> $GITHUB_STEP_SUMMARY
-        echo "- **Ready for merge**: ✅ Yes" >> $GITHUB_STEP_SUMMARY
-
-  deploy-dev:
-    needs: build-and-test
-    runs-on: ubuntu-latest
-    if: github.ref == 'refs/heads/main' || github.ref == 'refs/heads/develop'
-    
-    steps:
-    - name: Checkout repository
-      uses: actions/checkout@v4
-
-    - name: Set up kubectl
-      uses: azure/setup-kubectl@v3
-      with:
-        version: 'latest'
-
-    - name: Configure kubectl
-      run: |
-        KCONF='${{ secrets.K8S_CONTEXT }}'
-        if echo "$KCONF" | base64 -d >/dev/null 2>&1; then
-          echo "Detected base64-encoded kubeconfig"
-          echo "$KCONF" | base64 -d > kubeconfig.yaml
-        else
-          echo "Using raw kubeconfig"
-          printf "%s" "$KCONF" > kubeconfig.yaml
-        fi
-        echo "KUBECONFIG=$PWD/kubeconfig.yaml" >> "$GITHUB_ENV"
-
-    - name: Deploy to development
-      run: |
-        export KUBECONFIG=kubeconfig.yaml
-        
-        # Set image tag based on branch
-        if [[ "${{ github.ref }}" == "refs/heads/main" ]]; then
-          IMAGE_TAG="latest"
-        else
-          # Use sanitized tag name (replace invalid characters with dashes)
-          IMAGE_TAG=$(echo "${{ github.ref_name }}" | sed 's/[^a-zA-Z0-9._-]/-/g')
-        fi
-        
-        # Use digest for branches
-        IMAGE_DIGEST='${{ needs.build-and-test.outputs.image_digest }}'
-        IMAGE_REF="${{ env.REGISTRY }}/${{ env.IMAGE_NAME }}@${IMAGE_DIGEST}"
-
-        # Check if development deployment exists
-        if kubectl get deployment/mol-view-stories-dev-api -n mol-view-stories-ns >/dev/null 2>&1; then
-          echo "Development API deployment exists, updating image..."
-          # Update deployment with new image
-          kubectl set image deployment/mol-view-stories-dev-api \
-            mol-view-stories-dev-api-container=${IMAGE_REF} \
-            -n mol-view-stories-ns
-          
-          # Set MinIO environment variables for development
-          echo "Setting MinIO environment variables for development..."
-          kubectl set env deployment/mol-view-stories-dev-api \
-            -n mol-view-stories-ns \
-            -c mol-view-stories-dev-api-container \
-            MINIO_ENDPOINT="https://s3-mol-view-stories-s3-dev-mol-view-stories-ns.dyn.cloud.e-infra.cz/" \
-            MINIO_ACCESS_KEY="${{ secrets.MINIO_DEV_USERNAME }}" \
-            MINIO_SECRET_KEY="${{ secrets.MINIO_DEV_PASSWORD }}" \
-            MINIO_BUCKET="root"
-          
-          # Force restart deployment to ensure new configuration is applied
-          kubectl rollout restart deployment/mol-view-stories-dev-api -n mol-view-stories-ns
-          
-          # Wait for rollout to complete
-          kubectl rollout status deployment/mol-view-stories-dev-api -n mol-view-stories-ns --timeout=300s
-        else
-          echo "Development API deployment does not exist, creating new development deployment..."
-          # Create a new development deployment
-          kubectl apply -f api/deploy-dev.yaml 
-          
-          # Force image to the digest we just built
-          kubectl set image deployment/mol-view-stories-dev-api \
-            mol-view-stories-dev-api-container=${IMAGE_REF} \
-            -n mol-view-stories-ns
-
-          # Set MinIO environment variables for development
-          echo "Setting MinIO environment variables for development..."
-          kubectl set env deployment/mol-view-stories-dev-api \
-            -n mol-view-stories-ns \
-            -c mol-view-stories-dev-api-container \
-            MINIO_ENDPOINT="${{ secrets.MINIO_DEV_URL }}" \
-            MINIO_ACCESS_KEY="${{ secrets.MINIO_DEV_USERNAME }}" \
-            MINIO_SECRET_KEY="${{ secrets.MINIO_DEV_PASSWORD }}" \
-            MINIO_BUCKET="root"
-          
-          # Wait for rollout to complete
-          kubectl rollout status deployment/mol-view-stories-dev-api -n mol-view-stories-ns --timeout=300s
-        fi
-        
-        echo "✓ Development API deployment completed successfully"
-
-    - name: Health check
-      run: |
-        export KUBECONFIG=kubeconfig.yaml
-        # Wait for the deployment to be ready
-        kubectl wait --for=condition=available deployment/mol-view-stories-dev-api -n mol-view-stories-ns --timeout=300s
-        
-        # Get the current pod name and wait for it to be ready
-        POD_NAME=$(kubectl get pods -n mol-view-stories-ns -l app=mol-view-stories-dev-api -o jsonpath='{.items[0].metadata.name}')
-        echo "Waiting for pod: $POD_NAME"
-        kubectl wait --for=condition=ready pod/$POD_NAME -n mol-view-stories-ns --timeout=300s
-
-    - name: Verify deployment
-      run: |
-        export KUBECONFIG=kubeconfig.yaml
-        kubectl get pods -n mol-view-stories-ns -l app=mol-view-stories-dev-api
-        kubectl get services -n mol-view-stories-ns -l app=mol-view-stories-dev-api
-        kubectl get ingress -n mol-view-stories-ns -l app=mol-view-stories-dev-api
-
-    - name: Deployment summary
-      run: |
-        echo "## API Development Deployment Summary" >> $GITHUB_STEP_SUMMARY
-        echo "- **Branch**: ${{ github.ref_name }}" >> $GITHUB_STEP_SUMMARY
-        echo "- **Registry**: ${{ env.REGISTRY }}/${{ env.IMAGE_NAME }}" >> $GITHUB_STEP_SUMMARY
-        echo "- **Image Digest**: ${{ needs.build-and-test.outputs.image_digest }}" >> $GITHUB_STEP_SUMMARY
-        echo "- **Deployment Time**: $(date)" >> $GITHUB_STEP_SUMMARY
-        echo "- **Status**: ✅ Successfully deployed to development" >> $GITHUB_STEP_SUMMARY
+name: API CI/CD Pipeline
+
+on:
+  push:
+    branches: [ main ]
+    paths:
+      - 'api/Dockerfile'
+      - 'api/app.py'
+      - 'api/auth.py'
+      - 'api/config.py'
+      - 'api/schemas.py'
+      - 'api/error_handlers.py'
+      - 'api/utils.py'
+      - 'api/routes/**'
+      - 'api/storage/**'
+      - 'api/requirements.txt'
+      - '.github/workflows/ci-cd.yml'
+      - 'api/deploy-dev.yaml'
+  pull_request:
+    branches: [ main ]
+    paths:
+      - 'api/Dockerfile'
+      - 'api/app.py'
+      - 'api/auth.py'
+      - 'api/config.py'
+      - 'api/schemas.py'
+      - 'api/error_handlers.py'
+      - 'api/utils.py'
+      - 'api/routes/**'
+      - 'api/storage/**'
+      - 'api/requirements.txt'
+      - '.github/workflows/ci-cd.yml'
+      - 'api/deploy-dev.yaml'
+
+env:
+  REGISTRY: cerit.io
+  IMAGE_NAME: mol-view-stories/mvs-api
+  # Original: molstar/mol-view-stories (requires molstar project to exist)
+  # IMAGE_NAME: molstar/mol-view-stories
+
+jobs:
+  build-and-test:
+    runs-on: ubuntu-latest
+    outputs:
+      image_digest: ${{ steps.build_and_push.outputs.digest }}
+    
+    steps:
+    - name: Checkout repository
+      uses: actions/checkout@v4
+
+    - name: Set up Python
+      uses: actions/setup-python@v4
+      with:
+        python-version: '3.10'
+
+    - name: Install dependencies
+      run: |
+        python -m pip install --upgrade pip
+        pip install -r api/requirements.txt
+
+    - name: Run tests (if you have them)
+      run: |
+        # Add your test commands here
+        echo "Running tests..."
+        # python -m pytest tests/
+
+    - name: Set up Docker Buildx
+      uses: docker/setup-buildx-action@v3
+
+    - name: Log in to Container Registry
+      uses: docker/login-action@v3
+      with:
+        registry: ${{ env.REGISTRY }}
+        username: ${{ secrets.CERIT_REGISTRY_USERNAME }}
+        password: ${{ secrets.CERIT_REGISTRY_PASSWORD }}
+
+    - name: Test Docker login
+      run: |
+        echo "=== Testing Docker login ==="
+        echo "Testing docker login to ${{ env.REGISTRY }}"
+        
+        if docker login ${{ env.REGISTRY }} -u "${{ secrets.CERIT_REGISTRY_USERNAME }}" -p "${{ secrets.CERIT_REGISTRY_PASSWORD }}" 2>&1 | grep -q "Login Succeeded"; then
+          echo "✓ Docker login successful"
+        else
+          echo "✗ Docker login failed"
+          exit 1
+        fi
+
+    - name: Prepare Docker tag
+      id: docker-tag
+      run: |
+        # Sanitize ref name for Docker tag (replace invalid characters with dashes)
+        DOCKER_TAG=$(echo "${{ github.ref_name }}" | sed 's/[^a-zA-Z0-9._-]/-/g')
+        echo "docker_tag=$DOCKER_TAG" >> $GITHUB_OUTPUT
+        echo "Original ref: ${{ github.ref_name }}"
+        echo "Docker tag: $DOCKER_TAG"
+
+    - name: Build and push Docker image
+      id: build_and_push
+      uses: docker/build-push-action@v5
+      with:
+        context: ./api
+        push: true
+        tags: |
+          ${{ env.REGISTRY }}/${{ env.IMAGE_NAME }}:latest
+          ${{ env.REGISTRY }}/${{ env.IMAGE_NAME }}:${{ steps.docker-tag.outputs.docker_tag }}
+        platforms: linux/amd64
+        cache-from: type=gha
+        cache-to: type=gha,mode=max
+
+    - name: Verify pushed image
+      run: |
+        echo "Pushed digest: ${{ steps.build_and_push.outputs.digest }}"
+        docker pull ${{ env.REGISTRY }}/${{ env.IMAGE_NAME }}@${{ steps.build_and_push.outputs.digest }}
+
+    - name: PR Check Summary
+      if: github.event_name == 'pull_request'
+      run: |
+        echo "## API PR Check Summary" >> $GITHUB_STEP_SUMMARY
+        echo "- **PR Number**: #${{ github.event.number }}" >> $GITHUB_STEP_SUMMARY
+        echo "- **Branch**: ${{ github.head_ref }}" >> $GITHUB_STEP_SUMMARY
+        echo "- **Status**: ✅ All checks passed" >> $GITHUB_STEP_SUMMARY
+        echo "- **Tests**: ✅ Passed" >> $GITHUB_STEP_SUMMARY
+        echo "- **Docker Build & Push**: ✅ Passed" >> $GITHUB_STEP_SUMMARY
+        echo "- **Image Tags**: ${{ steps.docker-tag.outputs.docker_tag }}, latest" >> $GITHUB_STEP_SUMMARY
+        echo "- **Registry**: ${{ env.REGISTRY }}/${{ env.IMAGE_NAME }}" >> $GITHUB_STEP_SUMMARY
+        echo "- **Deployment**: ⏸️ Will deploy to development on merge" >> $GITHUB_STEP_SUMMARY
+        echo "- **Ready for merge**: ✅ Yes" >> $GITHUB_STEP_SUMMARY
+
+  deploy-dev:
+    needs: build-and-test
+    runs-on: ubuntu-latest
+    if: github.ref == 'refs/heads/main' || github.ref == 'refs/heads/develop'
+    
+    steps:
+    - name: Checkout repository
+      uses: actions/checkout@v4
+
+    - name: Set up kubectl
+      uses: azure/setup-kubectl@v3
+      with:
+        version: 'latest'
+
+    - name: Configure kubectl
+      run: |
+        KCONF='${{ secrets.K8S_CONTEXT }}'
+        if echo "$KCONF" | base64 -d >/dev/null 2>&1; then
+          echo "Detected base64-encoded kubeconfig"
+          echo "$KCONF" | base64 -d > kubeconfig.yaml
+        else
+          echo "Using raw kubeconfig"
+          printf "%s" "$KCONF" > kubeconfig.yaml
+        fi
+        echo "KUBECONFIG=$PWD/kubeconfig.yaml" >> "$GITHUB_ENV"
+
+    - name: Deploy to development
+      run: |
+        export KUBECONFIG=kubeconfig.yaml
+        
+        # Set image tag based on branch
+        if [[ "${{ github.ref }}" == "refs/heads/main" ]]; then
+          IMAGE_TAG="latest"
+        else
+          # Use sanitized tag name (replace invalid characters with dashes)
+          IMAGE_TAG=$(echo "${{ github.ref_name }}" | sed 's/[^a-zA-Z0-9._-]/-/g')
+        fi
+        
+        # Use digest for branches
+        IMAGE_DIGEST='${{ needs.build-and-test.outputs.image_digest }}'
+        IMAGE_REF="${{ env.REGISTRY }}/${{ env.IMAGE_NAME }}@${IMAGE_DIGEST}"
+
+        # Check if development deployment exists
+        if kubectl get deployment/mol-view-stories-dev-api -n mol-view-stories-ns >/dev/null 2>&1; then
+          echo "Development API deployment exists, updating image..."
+          # Update deployment with new image
+          kubectl set image deployment/mol-view-stories-dev-api \
+            mol-view-stories-dev-api-container=${IMAGE_REF} \
+            -n mol-view-stories-ns
+          
+          # Set MinIO environment variables for development
+          echo "Setting MinIO environment variables for development..."
+          kubectl set env deployment/mol-view-stories-dev-api \
+            -n mol-view-stories-ns \
+            -c mol-view-stories-dev-api-container \
+            MINIO_ENDPOINT="https://s3-mol-view-stories-s3-dev-mol-view-stories-ns.dyn.cloud.e-infra.cz/" \
+            MINIO_ACCESS_KEY="${{ secrets.MINIO_DEV_USERNAME }}" \
+            MINIO_SECRET_KEY="${{ secrets.MINIO_DEV_PASSWORD }}" \
+            MINIO_BUCKET="root"
+          
+          # Force restart deployment to ensure new configuration is applied
+          kubectl rollout restart deployment/mol-view-stories-dev-api -n mol-view-stories-ns
+          
+          # Wait for rollout to complete
+          kubectl rollout status deployment/mol-view-stories-dev-api -n mol-view-stories-ns --timeout=300s
+        else
+          echo "Development API deployment does not exist, creating new development deployment..."
+          # Create a new development deployment
+          kubectl apply -f api/deploy-dev.yaml 
+          
+          # Force image to the digest we just built
+          kubectl set image deployment/mol-view-stories-dev-api \
+            mol-view-stories-dev-api-container=${IMAGE_REF} \
+            -n mol-view-stories-ns
+
+          # Set MinIO environment variables for development
+          echo "Setting MinIO environment variables for development..."
+          kubectl set env deployment/mol-view-stories-dev-api \
+            -n mol-view-stories-ns \
+            -c mol-view-stories-dev-api-container \
+            MINIO_ENDPOINT="${{ secrets.MINIO_DEV_URL }}" \
+            MINIO_ACCESS_KEY="${{ secrets.MINIO_DEV_USERNAME }}" \
+            MINIO_SECRET_KEY="${{ secrets.MINIO_DEV_PASSWORD }}" \
+            MINIO_BUCKET="root"
+          
+          # Wait for rollout to complete
+          kubectl rollout status deployment/mol-view-stories-dev-api -n mol-view-stories-ns --timeout=300s
+        fi
+        
+        echo "✓ Development API deployment completed successfully"
+
+    - name: Health check
+      run: |
+        export KUBECONFIG=kubeconfig.yaml
+        # Wait for the deployment to be ready
+        kubectl wait --for=condition=available deployment/mol-view-stories-dev-api -n mol-view-stories-ns --timeout=300s
+        
+        # Get the current pod name and wait for it to be ready
+        POD_NAME=$(kubectl get pods -n mol-view-stories-ns -l app=mol-view-stories-dev-api -o jsonpath='{.items[0].metadata.name}')
+        echo "Waiting for pod: $POD_NAME"
+        kubectl wait --for=condition=ready pod/$POD_NAME -n mol-view-stories-ns --timeout=300s
+
+    - name: Verify deployment
+      run: |
+        export KUBECONFIG=kubeconfig.yaml
+        kubectl get pods -n mol-view-stories-ns -l app=mol-view-stories-dev-api
+        kubectl get services -n mol-view-stories-ns -l app=mol-view-stories-dev-api
+        kubectl get ingress -n mol-view-stories-ns -l app=mol-view-stories-dev-api
+
+    - name: Deployment summary
+      run: |
+        echo "## API Development Deployment Summary" >> $GITHUB_STEP_SUMMARY
+        echo "- **Branch**: ${{ github.ref_name }}" >> $GITHUB_STEP_SUMMARY
+        echo "- **Registry**: ${{ env.REGISTRY }}/${{ env.IMAGE_NAME }}" >> $GITHUB_STEP_SUMMARY
+        echo "- **Image Digest**: ${{ needs.build-and-test.outputs.image_digest }}" >> $GITHUB_STEP_SUMMARY
+        echo "- **Deployment Time**: $(date)" >> $GITHUB_STEP_SUMMARY
+        echo "- **Status**: ✅ Successfully deployed to development" >> $GITHUB_STEP_SUMMARY
         echo "- **URL**: https://mol-view-stories-api-dev.dyn.cloud.e-infra.cz" >> $GITHUB_STEP_SUMMARY 