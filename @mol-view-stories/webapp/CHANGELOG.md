# Change Log
All notable changes to this project will be documented in this file, following the suggestions of [Keep a CHANGELOG](http://keepachangelog.com/). This project adheres to [Semantic Versioning](http://semver.org/).

## [Unreleased]

### Added
- **Backend API Service**: REST API backend for storing and managing molecular visualization stories and states
  - Flask-based service with Pydantic validation and MinIO S3 storage
  - OIDC authentication, session/state management with metadata handling
  - File format validation for `.mvstory`, `.mvsj`, and `.mvsx` files
  - User quota management (100 sessions/states per user)
  - Docker containerization with production and deployment configuration
  - CI/CD pipeline for development and production deployment
  - Comprehensive test suite with pytest coverage
- **Health Monitoring System**: Automated monitoring of dev/prod API services with email alerts on status changes and UI status indicator
- `Vec3`, `Mat3`, `Mat4`, `Quat`, `Euler` accessible in the code editor
- Self-hosting support (in Export and Publish)

### Changed
- **Session Upload Optimization**: Replaced base64 encoding with native FormData uploads
  - Reduced payload size by ~33% (eliminated base64 overhead)
  - Simplified frontend/backend data handling with direct binary processing
  - Maintained backward compatibility for existing sessions and JSON updates
  - Session creation now requires FormData format (JSON creation deprecated)
- **Story Format Enhancement**: Extended stories to include interactive session data
  - Stories now combine visualization content (.mvsj/.mvsx) with session state (.mvstory)
  - **BREAKING**: Story creation now requires FormData format only (JSON deprecated)
  - New FormData structure: `['mvsx']` OR `['mvsj']`, `['session']`, metadata fields  
  - Added public session access endpoint `/api/story/{id}/session-data`
  - Enhanced PublishedStoryModal with session viewer integration
  - Maintained full backward compatibility for existing story access (GET operations)
  - .mvsx files now use direct binary upload instead of base64 encoding
- **Assets**:
  - Ability to upload additional formats
  - Add Download button
- **Scene Markdown**:
  - Properly render Mol* specific extensions and locally uploaded assets
  - Asset list and docs link
- **Scene editor**:
  - Mol* log under viewer

### Fixed
- **Auth Page**: Fixed infinite loop when no code or error is present
<<<<<<< HEAD
- **Scene editor**: Fixed error toast when loading MVS data
=======
- **Story Format**: Fixed story format change issue when updating story
>>>>>>> b930167f

## [v1.0.0]

- Initial release<|MERGE_RESOLUTION|>--- conflicted
+++ resolved
@@ -41,11 +41,8 @@
 
 ### Fixed
 - **Auth Page**: Fixed infinite loop when no code or error is present
-<<<<<<< HEAD
 - **Scene editor**: Fixed error toast when loading MVS data
-=======
 - **Story Format**: Fixed story format change issue when updating story
->>>>>>> b930167f
 
 ## [v1.0.0]
 
