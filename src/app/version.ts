--- conflicted
+++ resolved
@@ -1,5 +1 @@
-<<<<<<< HEAD
 export const APP_VERSION = '1.0.0-beta.9';
-=======
-export const APP_VERSION = '1.0.0-beta.8';
->>>>>>> 9e934506
